name: Releaser

on:
  push:
    tags:
      - 'v*'

permissions:
  contents: write
  packages: write
  id-token: write

jobs:
  npm:
    runs-on: ubuntu-latest
    outputs:
      version: ${{ env.VERSION }}
    steps:
      - name: Checkout Code
        uses: actions/checkout@v4
        with:
          fetch-depth: 0

      - name: Setup Bun
        uses: oven-sh/setup-bun@v2.0.2

      - name: Use Cached node_modules
        uses: actions/cache@v4.3.0
        with:
          path: node_modules
          key: node-modules-${{ hashFiles('**/bun.lock') }}
          restore-keys: |
            node-modules-

      - name: Install Dependencies
        run: bun install

      - name: Extract tag version
        id: get_version
        run: echo "VERSION=${GITHUB_REF#refs/tags/}" >> $GITHUB_ENV

      - name: Publish to npm
        run: bun publish --access public
        env:
          BUN_AUTH_TOKEN: ${{secrets.NPM_TOKEN}}

      - name: Create GitHub Release
        id: create_release
<<<<<<< HEAD
        uses: stacksjs/action-releaser@v1.1.0
=======
        uses: stacksjs/action-releaser@v1.2.4
>>>>>>> 269e3605
        with:
          files: |
            ./bin/buddy-bot-linux-x64.zip
            ./bin/buddy-bot-linux-arm64.zip
            ./bin/buddy-bot-windows-x64.zip
            ./bin/buddy-bot-darwin-x64.zip
            ./bin/buddy-bot-darwin-arm64.zip
          changelog: CHANGELOG.md
          # --- Homebrew tap update support ---
          # Path to your Homebrew formula template (update this path as needed)
          # homebrewFormula: .github/homebrew-formula.rb
          # The owner/repo of your Homebrew tap (update this value as needed)
          # homebrewRepo: stacksjs/homebrew-tap
          # Optionally uncomment and set these if you need custom values:
          # homebrewBranch: main
          # homebrewPath: Formula
          # homebrewCommitFormat: "update: {{ formula }} to {{ version }}"
        env:
          GITHUB_TOKEN: ${{ secrets.GITHUB_TOKEN }}<|MERGE_RESOLUTION|>--- conflicted
+++ resolved
@@ -46,11 +46,7 @@
 
       - name: Create GitHub Release
         id: create_release
-<<<<<<< HEAD
-        uses: stacksjs/action-releaser@v1.1.0
-=======
         uses: stacksjs/action-releaser@v1.2.4
->>>>>>> 269e3605
         with:
           files: |
             ./bin/buddy-bot-linux-x64.zip
